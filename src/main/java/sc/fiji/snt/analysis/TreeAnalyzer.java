--- conflicted
+++ resolved
@@ -279,9 +279,6 @@
 		return table.getRowCount() - 1;
 	}
 
-<<<<<<< HEAD
-	public Number getMetric(final String metric) {
-=======
 	/**
 	 * Gets a list of supported metrics. Note that this list will only include
 	 * commonly used metrics. For a complete list of supported metrics see e.g.,
@@ -295,7 +292,6 @@
 	}
 
 	protected Number getMetric(final String metric) {
->>>>>>> 2e1eb025
 		switch (metric) {
 		case MultiTreeStatistics.ASSIGNED_VALUE:
 			return tree.getAssignedValue();
