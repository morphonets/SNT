--- conflicted
+++ resolved
@@ -11,12 +11,8 @@
 import java.util.Map;
 
 public class SNTGraphAdapter<V, DefaultWeightedEdge> extends JGraphXAdapter<V, DefaultWeightedEdge> {
-<<<<<<< HEAD
-    private final SNTGraph<V, DefaultWeightedEdge> cGraph;
     private HashMap<String, String> mxCellIDsToOriginalValuesMap;
-=======
     protected final SNTGraph<V, DefaultWeightedEdge> cGraph;
->>>>>>> 3da34c7e
 
     protected SNTGraphAdapter(SNTGraph<V, DefaultWeightedEdge> graph) {
         super(graph);
