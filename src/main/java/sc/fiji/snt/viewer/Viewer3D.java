--- conflicted
+++ resolved
@@ -7252,11 +7252,7 @@
 
 			void setHiDPIenabled(boolean enabled) {
 				super.hidpi = (enabled) ? HiDPI.ON : HiDPI.OFF;
-<<<<<<< HEAD
-				axis.getLayout().applyFontSizePolicy(); //no longer available on jzy3d 2.1?
-=======
 				//axis.getLayout().applyFontSizePolicy(); no longer available on jzy3d 2.1?
->>>>>>> 39744023
 			}
 
 			@Override
