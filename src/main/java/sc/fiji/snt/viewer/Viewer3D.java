--- conflicted
+++ resolved
@@ -1087,12 +1087,8 @@
 	 */
 	public Annotation3D annotatePoint(final SNTPoint node, final String label, final String color, final float size) {
 		final Annotation3D annotation = new Annotation3D(this, Collections.singleton(node), Annotation3D.SCATTER);
-<<<<<<< HEAD
-		final String uniqueLabel = getUniqueLabel(plottedAnnotations, ((SNTPoint)node).toString(), label);
-=======
 		final String defLabel = String.format("(%.1f,%.1f,%.1f)", node.getX(), node.getY(), node.getZ());
 		final String uniqueLabel = getUniqueLabel(plottedAnnotations, defLabel, label);
->>>>>>> dc13d1bb
 		annotation.setLabel(uniqueLabel);
 		annotation.setColor(color, 30);
 		annotation.setSize(size);
@@ -1614,13 +1610,7 @@
 				tree.add((Path) object);
 				addTree(tree);
 			} else if (object instanceof SNTPoint) {
-<<<<<<< HEAD
-				final Tree tree = new Tree();
-				tree.add((Path) object);
-				addTree(tree);
-=======
 				annotatePoint((SNTPoint)object, null);
->>>>>>> dc13d1bb
 			} else if (object instanceof OBJMesh) {
 				addMesh((OBJMesh) object);
 			} else if (object instanceof String) {
