<p align="center"><img src="https://imagej.net/_images/5/5d/SNTLogo512.png" alt="SNT" width="150"></p>
<h1 align="center">Notes</h1>

SNT is both a scripting library and a GUI program. More formally, it is a collection of [SciJava](https://scijava.org/) commands (plugins), organized around a common API. The GUI is written in Swing.



## Projects

SNT has incorporated several projects that were previously scattered across the Fiji ecosystem of plugins. Notably:

* Sholl Analysis: Originally hosted at  https://github.com/tferr/ASA ([Project summary](https://github.com/tferr/ASA#sholl-analysis)), _Sholl Analysis_ is now part of SNT. Its dedicated documentation page is at https://imagej.net/Sholl
* Simple Neurite Tracer: The founding ImageJ1 plugin released in 2010. SNT stems from its rewrite. Originally hosted at https://github.com/fiji/SNT

An overview of SNT's history is also provided in the [FAQs](https://imagej.net/SNT:_FAQ).



## Publications

SNT is associated with several publications. Please cite the appropriate manuscripts when you use this software in your own research:

The *SNT* framework is described in:

- Arshadi C, Günther U, Eddison M, Kyle I. S. Harrington KIS, Ferreira T. [SNT: A Unifying Toolbox for Quantification of Neuronal Anatomy](https://doi.org/10.1101/2020.07.13.179325). *Nature Method*s, in press.  https://doi.org/10.1038/s41592-021-01105-7

The _Sholl Analysis_ plugin is described in:

- Ferreira T, Blackman A, Oyrer J, Jayabal A, Chung A, Watt A, Sjöström J, van Meyel D. [Neuronal morphometry directly from bitmap images](http://www.nature.com/nmeth/journal/v11/n10/full/nmeth.3125.html), *Nature Methods* 11(10): 982–984, 2014

Simple Neurite Tracer is described in:

- Longair MH, Baker DA, Armstrong JD. [Simple Neurite Tracer: Open Source software for reconstruction, visualization and analysis of neuronal processes](http://bioinformatics.oxfordjournals.org/content/early/2011/07/04/bioinformatics.btr390.long). *Bioinformatics*, 27(17): 2453–54, 2011



## Algorithms

Key aspects of SNT are implemented from published literature:

| Algorithm/Operation                                          | Reference                                                    |
| ------------------------------------------------------------ | ------------------------------------------------------------ |
| Bi-directional Path Search: A* search                        | Hart, P. E., Nilsson, N. J., & Raphael, B. (1968). A formal basis for the heuristic determination of minimum cost paths. *IEEE transactions on Systems Science and Cybernetics*, 4(2), 100–107. https://doi.org/10.1109/TSSC.1968.300136 |
| Bi-directional Path Search: Cost function                    | Wink, O., Niessen, W. J., & Viergever, M. A. (2000).  Minimum cost path determination using a simple heuristic function. In *Proceedings 15th International Conference on Pattern Recognition. ICPR-2000* (3, 998–1001). IEEE. https://doi.org/10.1109/ICPR.2000.903713 |
|                                                              |                                                              |
| Image Processing: Hessian ("[Tubeness](https://javadoc.scijava.org/ImageJ/net/imagej/ops/filter/tubeness/DefaultTubeness.html)") Analysis | Sato, Y., Nakajima, S., Shiraga, N., *et al*. (1998). Three-dimensional multi-scale line  filter for segmentation and visualization of curvilinear structures in medical images. *Medical image analysis*, 2(2), 143–168. https://doi.org/10.1016/S1361-8415(98)80009-1 |
| Image Processing: [Tubular Geodesics](https://imagej.net/SNT:_Tubular_Geodesics) | Türetken, E., Benmansour, F., & Fua, P. (2012). Automated  reconstruction of tree structures using path classifiers and mixed  integer programming. In *2012 IEEE conference on computer vision and pattern recognition* (pp. 566–573). IEEE. https://doi.org/10.1109/CVPR.2012.6247722 |
| Image Processing: [Frangi](https://javadoc.scijava.org/ImageJ/net/imagej/ops/filter/vesselness/DefaultFrangi.html) Vesselness | Frangi, A. F., Niessen, W. J., Vincken, K. L., *et al*. (1998). Multiscale vessel enhancement filtering. In *International conference on medical image computing and computer-assisted intervention*. *MICCAI 1998* (pp. 130–137). https://doi.org/10.1007/BFb0056195 |
| Image Processing: [Skeletonization](https://imagej.net/AnalyzeSkeleton) | Arganda-Carreras I., Fernandez-Gonzalez R., Munoz-Barrutia A., *et. al*. (2010). 3D reconstruction of histological sections: Application to mammary gland tissue. *Microscopy Research and Technique*, 73(11), 1019–1029.  https://doi.org/10.1002/jemt.20829 |
|                                                              |                                                              |
| Persistent homology: Topological Morphology Descriptor (*TMD*) algorithm | Kanari, L., Dłotko, P., Scolamiero, M., *et al*. (2018). A topological representation of branching  neuronal morphologies. *Neuroinformatics*, 16(1), 3–13. https://doi.org/10.1007/s12021-017-9341-1 |
| Persistent homology: Persistence Lanscapes                   | Bubenik,  P. (2015). Statistical Topological Data Analysis Using Persistence Landscapes. *Journal of Machine Learning Research*, 16(3), 77–102. https://arxiv.org/abs/1207.6437 |
| Longest shortest-path (Graph Diameter)                       | Bulterman, R.W., van der Sommen, F.W., Zwaan, G., *et al*. (2002). On computing a longest path in a tree. *Information Processing Letter*s, 81(2), 93–96 |
|                                                              |                                                              |
| [Cx3D simulation engine](https://imagej.net/SNT:_Modeling)   | Zubler, F., & Douglas, R. (2009). A framework for modeling the growth and development of neurons and networks. *Frontiers in Computational Neuroscience*, 3, 25. https://doi.org/10.3389/neuro.10.025.2009 |
|                                                              |                                                              |
<<<<<<< HEAD
| [L-measure](http://cng.gmu.edu:8080/Lm/) metrics             | Scorcioni, R., Polavaram, S., & Ascoli, G. A. (2008). L-Measure: a  web-accessible tool for the analysis, comparison and search of digital  reconstructions of neuronal morphologies. *Nature protocols*, *3*(5), 866. |
| Sholl-based metrics                                          | Ferreira, T. A., Blackman, A. V., Oyrer, J., Jayabal, S., Chung, A. J.,  Watt, A. J., Sjöström, P. J., & Van Meyel, D. J. (2014). Neuronal morphometry  directly from bitmap images. *Nature methods*, *11*(10), 982-984. |
|                                                              |
| Longest shortest-path (Graph Diameter)                       | Bulterman, R.W., van der Sommen, F.W., Zwaan, G., Verhoeff, T., van Gasteren, A.J.M., Feijen, W.H.J. (2002). On computing a longest path in a tree. Information Processing Letters, 81(2), 93-96.
| [L-measure](http://cng.gmu.edu:8080/Lm/) metrics             | Scorcioni, R., Polavaram, S., & Ascoli, G. A. (2008). L-Measure: a  web-accessible tool for the analysis, comparison and search of digital  reconstructions of neuronal morphologies. *Nature Protocols*, 3(5), 866. https://doi.org/10.1038/nprot.2008.51 |
| [Sholl-based metrics](https://imagej.net/Sholl.html#Metrics) | Ferreira, T., Blackman, A., Oyrer, J. *et al.* (2014). Neuronal morphometry directly from bitmap images. *Nature Methods*, 11, 982–984 . https://doi.org/10.1038/nmeth.3125<br/>Milosević, N.T. & Ristanović, D. (2007). The Sholl analysis of neuronal cell images: semi-log or log-log method? *Journal of Theoretical Biology* 245, 130–140. https://doi.org/10.1016/j.jtbi.2006.09.022<br/>Ristanović,  D.,  Milosević,  N.T.  &  Stulić,  V.  (2006). Application  of  modified  Sholl  analysis  to  neuronal  dendritic arborization of the cat spinal cord. *Journal of Neuroscience Methods* 158, 2120–218. https://doi.org/10.1016/j.jneumeth.2006.05.030 |
 
=======
| [L-measure](http://cng.gmu.edu:8080/Lm/) metrics             | Scorcioni, R., Polavaram, S., & Ascoli, G. A. (2008). L-Measure: a  web-accessible tool for the analysis, comparison and search of digital  reconstructions of neuronal morphologies. *Nature Protocols*, 3(5), 866. https://doi.org/10.1038/nprot.2008.51 |
| [Sholl-based metrics](https://imagej.net/Sholl.html#Metrics) | Ferreira, T., Blackman, A., Oyrer, J. *et al.* (2014). Neuronal morphometry directly from bitmap images. *Nature Methods*, 11, 982–984 . https://doi.org/10.1038/nmeth.3125<br/>Milosević, N.T. & Ristanović, D. (2007). The Sholl analysis of neuronal cell images: semi-log or log-log method? *Journal of Theoretical Biology* 245, 130–140. https://doi.org/10.1016/j.jtbi.2006.09.022<br/>Ristanović,  D.,  Milosević,  N.T.  &  Stulić,  V.  (2006). Application  of  modified  Sholl  analysis  to  neuronal  dendritic arborization of the cat spinal cord. *Journal of Neuroscience Methods* 158, 2120–218. https://doi.org/10.1016/j.jneumeth.2006.05.030 |
 

>>>>>>> bbc999f4

## Databases

Any work that uses data from the supported databases and/or reference brains should acknowledge the data source directly:

| Database                                                     | Reference                                                    |
| :----------------------------------------------------------- | :----------------------------------------------------------- |
| [FlyCircuit](http://www.flycircuit.tw/)                      | Chiang A, Lin C, Chuang C, *et al*. Three-Dimensional Reconstruction of Brain-wide Wiring Networks in Drosophila at Single-Cell Resolution. *Current Biology* 21, 1–11 (2011). https://doi.org/10.1016/j.cub.2010.11.056 |
| [FlyLight](https://www.janelia.org/project-team/flylight)    | Jenett A, Rubin GM, Ngo TB *et al*. A GAL4-Driver Line Resource for Drosophila Neurobiology. *Cell Reports*, 2, 991–1001 (2012). https://doi.org/10.1016/j.celrep.2012.09.011 |
| [InsectBrainDatabase](https://insectbraindb.org/app/)        | Heinze S, Jundi B, Berg B, *et al*. InsectBrainDatabase – A Unified Platform to Manage, Share, and Archive Morphological and Functional Data (2020). https://doi.org/10.1101/2020.11.30.397489 |
| [mapzebrain](https://fishatlas.neuro.mpg.de/) (zebrafish atlas) | Kunst M, Laurell E, Mokayes N, *et al*. A Cellular-Resolution Atlas of the Larval Zebrafish Brain. *Neuron*, 103(1), 21–38.e5 (2019). https://doi.org/10.1016/j.neuron.2019.04.034 |
| [MouseLight](http://ml-neuronbrowser.janelia.org/)           | Winnubst J, Bas E, Ferreira TA, *et al*. Reconstruction of 1,000 Projection Neurons Reveals New Cell Types and Organization of Long-Range Connectivity in the Mouse Brain. *Cell*,  179(1), 268–281.e13 (2019). https://dx.doi.org/10.1016/j.cell.2019.07.042 |
| [NeuroMorpho](http://neuromorpho.org/)                       | Ascoli GA, Donohue DE, Halavi M. NeuroMorpho.Org: A Central Resource for Neuronal Morphologies. *Journal of Neuroscience* (35) 9247–9251 (2007). https://dx.doi.org/10.1523/JNEUROSCI.2055-07.2007 |
| [Virtual Fly brain](https://virtualflybrain.org/)            | Milyaev N, Osumi-Sutherlandet D, Reeve S, *et al*. The Virtual Fly Brain Browser and Query Interface. *Bioinformatics*, 28(3), 411–415 (2012). https://dx.doi.org/10.1093/bioinformatics/btr677 |



## Dependencies

[SNT](https://imagej.net/SNT) relies heavily on several [SciJava](https://scijava.org/), [sciview](https://imagej.net/SciView) (and [scenery](https://github.com/scenerygraphics/scenery)), and [Fiji](https://imagej.net/Fiji) libraries. It also relies on other packages developed under the [morphonets](https://github.com/morphonets) umbrella and other external open-source packages. Below is a non-exhaustive list of external libraries on top of which SNT is built:

| Libraries                                                    | Scope/Usage                                           |
| ------------------------------------------------------------ | :---------------------------------------------------- |
| [3D Viewer](https://imagej.net/3D_Viewer)                    | Legacy 3D Viewer                                      |
| [AnalyzeSkeleton](https://imagej.net/AnalyzeSkeleton), [Skeletonize3D](https://imagej.net/Skeletonize3D) | Handling of skeletonized images                       |
| [Apache Commons](https://commons.apache.org/)                | Misc. utilities                                       |
| [Apache XML Graphics](https://xmlgraphics.apache.org/)       | SVG/PDF export                                        |
| [ImageJ1](https://github.com/imagej/imagej1)                 | ImagePlus and ROI handling                            |
| [imagej-plot-service](https://github.com/maarzt/scijava-plot), [jfreechart](https://xmlgraphics.apache.org/) | Histograms and plots including Reconstruction Plotter |
| [JGraphT](https://jgrapht.org/)                              | Graph theory -based analyses                          |
| [JIDE common layer](https://github.com/jidesoft/jide-oss), [font awesome](https://fontawesome.com/) | GUI customizations                                    |
| [JSON-Java](https://github.com/stleary/JSON-java), [okhttp](https://square.github.io/okhttp/) | Access/query of online databases                      |
| [Jzy3D](http://www.jzy3d.org/)                               | Reconstruction Viewer                                 |
| [pyimagej](https://pypi.org/project/pyimagej/)               | Python bindings                                       |
| [SMILE](https://haifengl.github.io/)                         | Nearest neighbor search (KD-Tree)                     |<|MERGE_RESOLUTION|>--- conflicted
+++ resolved
@@ -54,20 +54,10 @@
 |                                                              |                                                              |
 | [Cx3D simulation engine](https://imagej.net/SNT:_Modeling)   | Zubler, F., & Douglas, R. (2009). A framework for modeling the growth and development of neurons and networks. *Frontiers in Computational Neuroscience*, 3, 25. https://doi.org/10.3389/neuro.10.025.2009 |
 |                                                              |                                                              |
-<<<<<<< HEAD
-| [L-measure](http://cng.gmu.edu:8080/Lm/) metrics             | Scorcioni, R., Polavaram, S., & Ascoli, G. A. (2008). L-Measure: a  web-accessible tool for the analysis, comparison and search of digital  reconstructions of neuronal morphologies. *Nature protocols*, *3*(5), 866. |
-| Sholl-based metrics                                          | Ferreira, T. A., Blackman, A. V., Oyrer, J., Jayabal, S., Chung, A. J.,  Watt, A. J., Sjöström, P. J., & Van Meyel, D. J. (2014). Neuronal morphometry  directly from bitmap images. *Nature methods*, *11*(10), 982-984. |
-|                                                              |
-| Longest shortest-path (Graph Diameter)                       | Bulterman, R.W., van der Sommen, F.W., Zwaan, G., Verhoeff, T., van Gasteren, A.J.M., Feijen, W.H.J. (2002). On computing a longest path in a tree. Information Processing Letters, 81(2), 93-96.
-| [L-measure](http://cng.gmu.edu:8080/Lm/) metrics             | Scorcioni, R., Polavaram, S., & Ascoli, G. A. (2008). L-Measure: a  web-accessible tool for the analysis, comparison and search of digital  reconstructions of neuronal morphologies. *Nature Protocols*, 3(5), 866. https://doi.org/10.1038/nprot.2008.51 |
-| [Sholl-based metrics](https://imagej.net/Sholl.html#Metrics) | Ferreira, T., Blackman, A., Oyrer, J. *et al.* (2014). Neuronal morphometry directly from bitmap images. *Nature Methods*, 11, 982–984 . https://doi.org/10.1038/nmeth.3125<br/>Milosević, N.T. & Ristanović, D. (2007). The Sholl analysis of neuronal cell images: semi-log or log-log method? *Journal of Theoretical Biology* 245, 130–140. https://doi.org/10.1016/j.jtbi.2006.09.022<br/>Ristanović,  D.,  Milosević,  N.T.  &  Stulić,  V.  (2006). Application  of  modified  Sholl  analysis  to  neuronal  dendritic arborization of the cat spinal cord. *Journal of Neuroscience Methods* 158, 2120–218. https://doi.org/10.1016/j.jneumeth.2006.05.030 |
- 
-=======
 | [L-measure](http://cng.gmu.edu:8080/Lm/) metrics             | Scorcioni, R., Polavaram, S., & Ascoli, G. A. (2008). L-Measure: a  web-accessible tool for the analysis, comparison and search of digital  reconstructions of neuronal morphologies. *Nature Protocols*, 3(5), 866. https://doi.org/10.1038/nprot.2008.51 |
 | [Sholl-based metrics](https://imagej.net/Sholl.html#Metrics) | Ferreira, T., Blackman, A., Oyrer, J. *et al.* (2014). Neuronal morphometry directly from bitmap images. *Nature Methods*, 11, 982–984 . https://doi.org/10.1038/nmeth.3125<br/>Milosević, N.T. & Ristanović, D. (2007). The Sholl analysis of neuronal cell images: semi-log or log-log method? *Journal of Theoretical Biology* 245, 130–140. https://doi.org/10.1016/j.jtbi.2006.09.022<br/>Ristanović,  D.,  Milosević,  N.T.  &  Stulić,  V.  (2006). Application  of  modified  Sholl  analysis  to  neuronal  dendritic arborization of the cat spinal cord. *Journal of Neuroscience Methods* 158, 2120–218. https://doi.org/10.1016/j.jneumeth.2006.05.030 |
  
 
->>>>>>> bbc999f4
 
 ## Databases
 
